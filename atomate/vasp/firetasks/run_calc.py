--- conflicted
+++ resolved
@@ -150,19 +150,11 @@
 
         handler_groups = {
             "default": [VaspErrorHandler(), MeshSymmetryErrorHandler(), UnconvergedErrorHandler(),
-<<<<<<< HEAD
                         NonConvergingErrorHandler(), PotimErrorHandler(), PositiveEnergyErrorHandler(),
-                        FrozenJobErrorHandler()],
+                        FrozenJobErrorHandler(), StdErrHandler()],
             "strict": [VaspErrorHandler(), MeshSymmetryErrorHandler(), UnconvergedErrorHandler(),
                        NonConvergingErrorHandler(), PotimErrorHandler(), PositiveEnergyErrorHandler(),
                        FrozenJobErrorHandler(), AliasingErrorHandler()],
-=======
-                        NonConvergingErrorHandler(),PotimErrorHandler(), PositiveEnergyErrorHandler(),
-                        FrozenJobErrorHandler(), StdErrHandler()],
-            "strict": [VaspErrorHandler(), MeshSymmetryErrorHandler(), UnconvergedErrorHandler(),
-                       NonConvergingErrorHandler(),PotimErrorHandler(), PositiveEnergyErrorHandler(),
-                       FrozenJobErrorHandler(), AliasingErrorHandler(), StdErrHandler()],
->>>>>>> e9215497
             "md": [VaspErrorHandler(), NonConvergingErrorHandler()],
             "no_handler": []
         }
