--- conflicted
+++ resolved
@@ -281,28 +281,19 @@
             t.append(WriteTransmutedStructureIOSet(structure=structure, transformations=transformations,
                                                    transformation_params=transformation_params,
                                                    vasp_input_set=vasp_input_set,
-<<<<<<< HEAD
-                                                   vasp_input_params=kwargs.get("vasp_input_params",{})),
-                                                   prev_calc_dir=".")
-=======
                                                    vasp_input_params=kwargs.get("vasp_input_params",{}),
                                                    prev_calc_dir="."))
->>>>>>> a499b7ee
         else:
             t.append(WriteTransmutedStructureIOSet(structure=structure, transformations=transformations,
                                                    transformation_params=transformation_params,
                                                    vasp_input_set=vasp_input_set,
                                                    vasp_input_params=kwargs.get("vasp_input_params",{})))
-<<<<<<< HEAD
-        t.append(RunVaspDirect(vasp_cmd=vasp_cmd))
-=======
 
         t.append(WriteTransmutedStructureIOSet(structure=structure, transformations=transformations,
                                                transformation_params=transformation_params,
                                                vasp_input_set=vasp_input_set,
                                                vasp_input_params=kwargs.get("vasp_input_params",{})))
         t.append(RunVaspCustodian(vasp_cmd=vasp_cmd))
->>>>>>> a499b7ee
         t.append(PassCalcLocs(name=name))
         t.append(VaspToDbTask(db_file=db_file,
                               additional_fields={"task_label": name}))
