# coding: utf-8

from __future__ import division, print_function, unicode_literals, absolute_import

"""
This module defines functions that generate workflows for bandstructure calculations.
"""

from fireworks import Workflow


from matmethods.vasp.fws import OptimizeFW, StaticFW, NonSCFUniformFW, \
    NonSCFLineFW, LepsFW

from pymatgen import Lattice, IStructure


__author__ = 'Anubhav Jain, Kiran Mathew'
__email__ = 'ajain@lbl.gov, kmathew@lbl.gov'


def get_wf_bandstructure(structure, vasp_input_set=None, vasp_cmd="vasp",
                         db_file=None, dielectric=False):
    """
    Return vasp workflow consisting of 4 fireworks:

    Firework 1 : write vasp input set for structural relaxation,
                 run vasp,
                 pass run location,
                 database insertion.

    Firework 2 : copy files from previous run,
                 write vasp input set for static run,
                 run vasp,
                 pass run location
                 database insertion.

    Firework 3 : copy files from previous run,
                 write vasp input set for non self-consistent(constant charge density) run in
                 uniform mode,
                 run vasp,
                 pass run location
                 database insertion.

    Firework 4 : copy files from previous run,
                 write vasp input set for non self-consistent(constant charge density) run in
                 line mode,
                 run vasp,
                 pass run location
                 database insertion.

    Args:
        structure (Structure): input structure to be relaxed.
        vasp_input_set (DictVaspInputSet): vasp input set.
        vasp_cmd (str): command to run
        db_file (str): path to file containing the database credentials.
        dielectric (bool): Whether to add a dielectric task.

    Returns:
        Workflow
     """
    common_kwargs = {"vasp_cmd": vasp_cmd, "db_file": db_file}

    fw1 = OptimizeFW(structure=structure, vasp_input_set=vasp_input_set, **common_kwargs)
    fw2 = StaticFW(structure=structure, copy_vasp_outputs=True, parents=fw1, **common_kwargs)
    fw3 = NonSCFUniformFW(structure=structure, copy_vasp_outputs=True, parents=fw2, **common_kwargs)
    fw4 = NonSCFLineFW(structure=structure, copy_vasp_outputs=True, parents=fw2, **common_kwargs)

    # line mode (run in parallel to uniform)

    wf = [fw1, fw2, fw3, fw4]

    if dielectric:
        wf.append(LepsFW(structure=structure, copy_vasp_outputs=True, parents=fw2, **common_kwargs))

    return Workflow(wf, name=structure.composition.reduced_formula)



if __name__ == "__main__":
    coords = [[0, 0, 0], [0.75, 0.5, 0.75]]
    lattice = Lattice([[3.8401979337, 0.00, 0.00],
                       [1.9200989668, 3.3257101909, 0.00],
                       [0.00, -2.2171384943, 3.1355090603]])
    structure = IStructure(lattice, ["Si"] * 2, coords)
<<<<<<< HEAD
    wf = get_wf_bandstructure(structure)
    #add_to_lpad(wf, decorate=True)
=======
    #wf = get_wf_bandstructure(structure)
    #wf = get_wf_single(structure)
    #add_to_lpad(wf, decorate=True)

    spec = {
        "fireworks": [
            {
                "fw": "matmethods.vasp.fws.OptimizeFW"
            },
            {
                "fw": "matmethods.vasp.fws.StaticFW",
                "params": {
                    "copy_vasp_outputs": False,
                    "parents": 0
                }
            },
            {
                "fw"  : "matmethods.vasp.fws.LepsFW",
                "params": {
                    "copy_vasp_outputs": False,
                    "parents"          : 0
                }
            },
        ],
        "common_params": {
            "db_file": "db.json"
        }
    }
    from matmethods import get_wf_from_spec_dict
    wf = get_wf_from_spec_dict(structure, spec)
    print(wf.links)
    for f in wf.fws:
        print(f)
        print(f.spec)
    import yaml
    print(yaml.safe_dump(spec, default_flow_style=False))
>>>>>>> af69ecee
<|MERGE_RESOLUTION|>--- conflicted
+++ resolved
@@ -8,9 +8,9 @@
 
 from fireworks import Workflow
 
+from pymatgen.io.vasp.sets import MPVaspInputSet
 
-from matmethods.vasp.fws import OptimizeFW, StaticFW, NonSCFUniformFW, \
-    NonSCFLineFW, LepsFW
+from matmethods.utils.loaders import get_wf_from_spec_dict
 
 from pymatgen import Lattice, IStructure
 
@@ -20,7 +20,7 @@
 
 
 def get_wf_bandstructure(structure, vasp_input_set=None, vasp_cmd="vasp",
-                         db_file=None, dielectric=False):
+                         db_file=None):
     """
     Return vasp workflow consisting of 4 fireworks:
 
@@ -58,22 +58,24 @@
 
     Returns:
         Workflow
-     """
-    common_kwargs = {"vasp_cmd": vasp_cmd, "db_file": db_file}
+    """
+    v = vasp_input_set if vasp_input_set is not None else MPVaspInputSet()
 
-    fw1 = OptimizeFW(structure=structure, vasp_input_set=vasp_input_set, **common_kwargs)
-    fw2 = StaticFW(structure=structure, copy_vasp_outputs=True, parents=fw1, **common_kwargs)
-    fw3 = NonSCFUniformFW(structure=structure, copy_vasp_outputs=True, parents=fw2, **common_kwargs)
-    fw4 = NonSCFLineFW(structure=structure, copy_vasp_outputs=True, parents=fw2, **common_kwargs)
+    d = {
+        "fireworks": [
+            {"fw": "matmethods.vasp.fws.OptimizeFW",
+             "params": {"vasp_input_set": v.as_dict()}},
+            {"fw": "matmethods.vasp.fws.StaticFW", "parents": 0},
+            {"fw": "matmethods.vasp.fws.NonSCFUniformFW", "parents": 1},
+            {"fw": "matmethods.vasp.fws.NonSCFLineFW", "parents": 1},
+        ],
+        "common_params": {
+            "vasp_cmd": vasp_cmd,
+            "db_file": db_file
+        }
+    }
 
-    # line mode (run in parallel to uniform)
-
-    wf = [fw1, fw2, fw3, fw4]
-
-    if dielectric:
-        wf.append(LepsFW(structure=structure, copy_vasp_outputs=True, parents=fw2, **common_kwargs))
-
-    return Workflow(wf, name=structure.composition.reduced_formula)
+    return get_wf_from_spec_dict(structure, d)
 
 
 
@@ -83,44 +85,5 @@
                        [1.9200989668, 3.3257101909, 0.00],
                        [0.00, -2.2171384943, 3.1355090603]])
     structure = IStructure(lattice, ["Si"] * 2, coords)
-<<<<<<< HEAD
     wf = get_wf_bandstructure(structure)
-    #add_to_lpad(wf, decorate=True)
-=======
-    #wf = get_wf_bandstructure(structure)
-    #wf = get_wf_single(structure)
-    #add_to_lpad(wf, decorate=True)
-
-    spec = {
-        "fireworks": [
-            {
-                "fw": "matmethods.vasp.fws.OptimizeFW"
-            },
-            {
-                "fw": "matmethods.vasp.fws.StaticFW",
-                "params": {
-                    "copy_vasp_outputs": False,
-                    "parents": 0
-                }
-            },
-            {
-                "fw"  : "matmethods.vasp.fws.LepsFW",
-                "params": {
-                    "copy_vasp_outputs": False,
-                    "parents"          : 0
-                }
-            },
-        ],
-        "common_params": {
-            "db_file": "db.json"
-        }
-    }
-    from matmethods import get_wf_from_spec_dict
-    wf = get_wf_from_spec_dict(structure, spec)
-    print(wf.links)
-    for f in wf.fws:
-        print(f)
-        print(f.spec)
-    import yaml
-    print(yaml.safe_dump(spec, default_flow_style=False))
->>>>>>> af69ecee
+    #add_to_lpad(wf, decorate=True)